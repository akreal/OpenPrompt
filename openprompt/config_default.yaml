--- conflicted
+++ resolved
@@ -22,13 +22,17 @@
   specials_to_add:
     - <pad> # always need to add pad token, if the tokenizer doesn't have one.
   optimize: 
+    name: AdamW  # TODO: curently not in use. 
     freeze_para: False
     no_decay:
       - bias
       - LayerNorm.weight
     lr: 0.0005
     weight_decay: 0.01
-    adam_eps: 1.0E-8
+    betas: 
+      - 0.9
+      - 0.999
+    eps: 1.0E-8
     scheduler:
       type:      # by default, it will choose get_linear_schedule_with_warmup
       num_warmup_steps: 500
@@ -74,25 +78,16 @@
 ## PIPELINE #######################################################
 
 train:
-<<<<<<< HEAD
-  num_epochs: 5
-  batch_size: 2
-  shuffle_data: True
-  teacher_forcing: False
-  accumulation_steps: 1
-  max_grad_norm: -1.0 # <0 for unlimited gradients norm
-
-=======
   num_epochs: 5 # the number of training epochs.
   batch_size: 2 # the batch_size.
   shuffle_data: True # whether shuffle the training data.
   teacher_forcing: False # whether perform teacher forcing in training.
                       # if true, the desired prediction on each mask will
                       # be filled in the mask.
-  gradient_accumulation_step: 1 # update weight  every N step of training.
+  gradient_accumulation_steps: 1 # update weight  every N step of training.
                       # set 1 to disable gradient accumulation.
-  
->>>>>>> cda2d63c
+  max_grad_norm: -1.0 # <0 for unlimited gradients norm
+
 dev:
   batch_size: 2 # evaluationn batch_size, can be a bit larger than training batch_size
   shuffle_data: False # whether to perform data shuffling in evaluation
@@ -243,7 +238,7 @@
     betas: 
       - 0.9
       - 0.999
-    eps: 0.00000001
+    eps: 1.0E-8
     weight_decay: 0.0
     no_decay: 
       - bias
