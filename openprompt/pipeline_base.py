--- conflicted
+++ resolved
@@ -543,11 +543,7 @@
 
             batch = InputFeatures(input_ids=input_ids, **model_kwargs)
             model_inputs = self.prompt_model.prepare_model_inputs(batch)
-<<<<<<< HEAD
-            # TODO check the compatibility for more models. Having checked gpt2, T5
-=======
-            # check the competibility for more models. Having checked gpt2, T5
->>>>>>> 0540fd3f
+            # check the compatibility for more models. Having checked gpt2, T5
         else: # generating the subsequence generation can use the default setting
             model_inputs = self.plm.prepare_inputs_for_generation(input_ids, **model_kwargs)
         self.last_model_inputs = model_inputs  # to update the model_kwargs in _update_model_kwargs_for_generation, in-place operation.
