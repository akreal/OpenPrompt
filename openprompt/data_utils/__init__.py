from yacs.config import CfgNode
from .typing_dataset import PROCESSORS as TYPING_PROCESSORS
from .text_classification_dataset import PROCESSORS as TC_PROCESSORS
from .superglue_dataset import PROCESSORS as SUPERGLUE_PROCESSORS
from .relation_classification_dataset import PROCESSORS as RC_PROCESSORS
from .lama_dataset import PROCESSORS as LAMA_PROCESSORS
from .conditional_generation_dataset import PROCESSORS as CG_PROCESSORS
<<<<<<< HEAD
from .utils import InputExample, InputFeatures
from .data_sampler import FewShotSampler
# support loading transformers datasets from https://huggingface.co/docs/datasets/
=======
from .lmbff_dataset import PROCESSORS as LMBFF_PROCESSORS

>>>>>>> 78a8de03
from openprompt.utils.logging import logger
from openprompt.data_utils.huggingface_dataset import PROCESSORS as HF_PROCESSORS

PROCESSORS = {
    **TYPING_PROCESSORS,
    **TC_PROCESSORS,
    **SUPERGLUE_PROCESSORS,
    **RC_PROCESSORS,
    **LAMA_PROCESSORS,
    **CG_PROCESSORS,
    **LAMA_PROCESSORS,
<<<<<<< HEAD
    **HF_PROCESSORS,
}

def load_dataset(config: CfgNode, return_class=True):
=======
    **LMBFF_PROCESSORS,
}


def load_dataset(config: CfgNode, return_class=True, test=False):
>>>>>>> 78a8de03
    r"""A plm loader using a global config.
    It will load the train, valid, and test set (if exists) simulatenously.
    
    Args:
        config (:obj:`CfgNode`): The global config from the CfgNode.
        return_class (:obj:`bool`): Whether return the data processor class
                    for future usage.
    
    Returns:
        :obj:`Optional[List[InputExample]]`: The train dataset.
        :obj:`Optional[List[InputExample]]`: The valid dataset.
        :obj:`Optional[List[InputExample]]`: The test dataset.
        :obj:"
    """
    dataset_config = config.dataset

    processor = PROCESSORS[dataset_config.name.lower()]()

    train_dataset = None
    valid_dataset = None
    if not test:
        try:
            train_dataset = processor.get_train_examples(dataset_config.path)
        except FileNotFoundError:
            logger.warning("Has no training dataset.")
        try:
            valid_dataset = processor.get_dev_examples(dataset_config.path)
        except FileNotFoundError:
            logger.warning("Has no validation dataset.")

    test_dataset = None
    try:
        test_dataset = processor.get_test_examples(dataset_config.path)
    except FileNotFoundError:
        logger.warning("Has no test dataset.")

    # checking whether donwloaded.
    if (train_dataset is None) and \
       (valid_dataset is None) and \
       (test_dataset is None):
        logger.error("Dataset is empty. Either there is no download or the path is wrong. "+ \
        "If not downloaded, please `cd datasets/` and `bash download_xxx.sh`")
        exit()
    if return_class:
        return train_dataset, valid_dataset, test_dataset, processor
    else:
        return  train_dataset, valid_dataset, test_dataset
<|MERGE_RESOLUTION|>--- conflicted
+++ resolved
@@ -5,14 +5,11 @@
 from .relation_classification_dataset import PROCESSORS as RC_PROCESSORS
 from .lama_dataset import PROCESSORS as LAMA_PROCESSORS
 from .conditional_generation_dataset import PROCESSORS as CG_PROCESSORS
-<<<<<<< HEAD
 from .utils import InputExample, InputFeatures
 from .data_sampler import FewShotSampler
 # support loading transformers datasets from https://huggingface.co/docs/datasets/
-=======
 from .lmbff_dataset import PROCESSORS as LMBFF_PROCESSORS
 
->>>>>>> 78a8de03
 from openprompt.utils.logging import logger
 from openprompt.data_utils.huggingface_dataset import PROCESSORS as HF_PROCESSORS
 
@@ -24,18 +21,12 @@
     **LAMA_PROCESSORS,
     **CG_PROCESSORS,
     **LAMA_PROCESSORS,
-<<<<<<< HEAD
     **HF_PROCESSORS,
-}
-
-def load_dataset(config: CfgNode, return_class=True):
-=======
     **LMBFF_PROCESSORS,
 }
 
 
 def load_dataset(config: CfgNode, return_class=True, test=False):
->>>>>>> 78a8de03
     r"""A plm loader using a global config.
     It will load the train, valid, and test set (if exists) simulatenously.
     
