--- conflicted
+++ resolved
@@ -205,7 +205,7 @@
         
         """
         
-        self.train_steps_per_epoch = len(self.train_dataloader) // self.config.train.accumulation_steps
+        self.train_steps_per_epoch = len(self.train_dataloader) // self.config.train.gradient_accumulation_steps
         num_training_steps = self.train_steps_per_epoch * self.config.train.num_epochs
 
         if not self.config.plm.optimize.freeze_para:
@@ -216,7 +216,12 @@
                 {'params': [p for n, p in self.inner_model.model.named_parameters() if any(nd in n for nd in no_decay)],'weight_decay': 0.0}
             ]
 
-            self.model_optimizer = AdamW(optimizer_grouped_parameters, lr = self.config.plm.optimize.lr, eps = self.config.plm.optimize.adam_eps)
+            self.model_optimizer = AdamW(
+                optimizer_grouped_parameters,
+                lr = self.config.plm.optimize.lr,
+                betas = self.config.plm.optimize.betas,
+                eps = self.config.plm.optimize.eps
+            )
             if self.config.plm.optimize.scheduler is not None:
                 self.model_scheduler = get_linear_schedule_with_warmup(
                     self.model_optimizer, 
@@ -313,21 +318,19 @@
     def train_epoch(self, epoch):
         self.prompt_model.train()
         self.prompt_model.zero_grad()
-        accumulation_steps = self.config.train.gradient_accumulation_step
         total_loss = 0.0
-<<<<<<< HEAD
         sum_loss = 0.0
-        pbar = tqdm(self.train_dataloader, desc="Train")
+        pbar = tqdm(self.train_dataloader, desc="Train epoch {}".format(epoch))
         for step, batch in enumerate(pbar):
             batch = batch.to("cuda:{}".format(self.config.environment.local_rank)).to_dict()
             logits = self.prompt_model(batch)
             loss = self.loss_function(logits, batch['label'])
-            if self.config.train.accumulation_steps > 1:
-                loss = loss / self.config.train.accumulation_steps
+            if self.config.train.gradient_accumulation_steps > 1:
+                loss = loss / self.config.train.gradient_accumulation_steps
             sum_loss += loss.item()
             loss.backward()
 
-            if (step+1) % self.config.train.accumulation_steps == 0:
+            if (step+1) % self.config.train.gradient_accumulation_steps == 0:
                 pbar.set_postfix({ 'loss': sum_loss })
                 if self.config.train.max_grad_norm > 0:
                     torch.nn.utils.clip_grad_norm_(self.prompt_model.parameters(), self.config.train.max_grad_norm)
@@ -345,32 +348,7 @@
                 total_loss += sum_loss
                 sum_loss = 0.
         logger.info("Epoch {}, avg_loss: {:.4f}".format(epoch, total_loss / self.train_steps_per_epoch))
-=======
-        pbar = tqdm(self.train_dataloader, desc="Train epoch {}".format(epoch))
-        for i, batch in enumerate(pbar):
-            batch = batch.to("cuda:{}".format(self.config.environment.local_rank)).to_dict()
-            logits = self.prompt_model(batch)
-            loss = self.loss_function(logits, batch['label'])
-            loss = loss / accumulation_steps
-            loss.backward()
-            if (i+1) % accumulation_steps == 0:  
-                # do optimizer step
-                for optimizer in self.optimizers:
-                    if optimizer is not None:
-                        optimizer.step()
-                for scheduler in self.schedulers:
-                    if scheduler is not None:
-                        scheduler.step() 
-                # zero_grad         
-                self.prompt_model.zero_grad()
-                for optimizer in self.optimizers:
-                    if optimizer is not None:
-                        optimizer.zero_grad()            
-            total_loss += loss.item()
-            pbar.set_postfix(loss = loss.item())
-        logger.info("Epoch {}, loss: {:.4f}".format(epoch, total_loss))
         return total_loss
->>>>>>> cda2d63c
     
     def prompt_initialize(self):
         verbalizer_config = self.config[self.config.verbalizer]
@@ -401,16 +379,6 @@
             if hasattr(self.inner_model.template, "optimize_to_initialize" ):
                 self.inner_model.template.optimize_to_initialize()
 
-<<<<<<< HEAD
-    def run(self):
-        self.prompt_initialize()
-        for epoch in range(self.config.train.num_epochs):
-            self.train_epoch(epoch)
-            self.evaluate(self.valid_dataloader, "Valid")
-        self.evaluate(self.test_dataloader, "Test")
-
-=======
->>>>>>> cda2d63c
 
 class GenerationRunner(BaseRunner):
     r"""A runner for simple training without training tricks.
@@ -448,13 +416,8 @@
         
         """
         
-<<<<<<< HEAD
-        self.train_steps_per_epoch = len(self.train_dataloader) // self.config.train.accumulation_steps
+        self.train_steps_per_epoch = len(self.train_dataloader) // self.config.train.gradient_accumulation_steps
         num_training_steps = self.train_steps_per_epoch * self.config.train.num_epochs
-=======
-        num_training_steps = len(self.train_dataloader)*self.config.train.num_epochs \
-                        //self.config.train.gradient_accumulation_step
->>>>>>> cda2d63c
 
         if not self.config.plm.optimize.freeze_para:
             no_decay = self.config.plm.optimize.no_decay
@@ -545,20 +508,18 @@
     def train_epoch(self, epoch):
         self.prompt_model.train()
         self.prompt_model.zero_grad()
-        accumulation_steps = self.config.train.gradient_accumulation_step
         total_loss = 0.0
-<<<<<<< HEAD
         sum_loss = 0.0
-        pbar = tqdm(self.train_dataloader, desc="Train")
+        pbar = tqdm(self.train_dataloader, desc="Train epoch {}".format(epoch))
         for step, batch in enumerate(pbar):
             batch = batch.to("cuda:{}".format(self.config.environment.local_rank)).to_dict()
-            loss = self.prompt_model(batch).sum()  #TODO： parallel doesn't aggregate the result for some reason. to fix.
-            if self.config.train.accumulation_steps > 1:
-                loss = loss / self.config.train.accumulation_steps
+            loss = self.prompt_model(batch).mean()  #TODO： parallel doesn't aggregate the result for some reason. to fix.
+            if self.config.train.gradient_accumulation_steps > 1:
+                loss = loss / self.config.train.gradient_accumulation_steps
             sum_loss += loss.item()
             loss.backward()
 
-            if (step+1) % self.config.train.accumulation_steps == 0:
+            if (step+1) % self.config.train.gradient_accumulation_steps == 0:
                 pbar.set_postfix({ 'loss': sum_loss })
                 if self.config.train.max_grad_norm > 0:
                     torch.nn.utils.clip_grad_norm_(self.prompt_model.parameters(), self.config.train.max_grad_norm)
@@ -576,36 +537,5 @@
                 total_loss += sum_loss
                 sum_loss = 0.
         logger.info("Epoch {}, avg_loss: {:.4f}".format(epoch, total_loss / self.train_steps_per_epoch))
-    
-    def run(self):
-        # currently no methods support automatic template initialization for generation
-        for epoch in range(self.config.train.num_epochs):
-             self.train_epoch(epoch)
-             self.evaluate(self.valid_dataloader, "Valid")
-        self.evaluate(self.test_dataloader, "Test")
-=======
-        pbar = tqdm(self.train_dataloader, desc="Train epoch {}".format(epoch))
-        for i, batch in enumerate(pbar):
-            batch = batch.to("cuda:{}".format(self.config.environment.local_rank)).to_dict()
-            loss = self.prompt_model(batch).mean()  #TODO： parallel doesn't aggregate the result for some reason. to fix.
-            loss = loss / accumulation_steps
-            loss.backward()
-            torch.nn.utils.clip_grad_norm_(self.prompt_model.parameters(), 1)
-            if (i+1) % accumulation_steps == 0:  
-                # do optimizer step
-                for optimizer in self.optimizers:
-                    if optimizer is not None:
-                        optimizer.step()
-                for scheduler in self.schedulers:
-                    if scheduler is not None:
-                        scheduler.step() 
-                # zero_grad         
-                self.prompt_model.zero_grad()
-                for optimizer in self.optimizers:
-                    if optimizer is not None:
-                        optimizer.zero_grad()    
-            total_loss += loss.item()
-            pbar.set_postfix(loss = loss.item())
-        logger.info("Epoch {}, loss: {:.4f}".format(epoch, total_loss))
-        return total_loss
->>>>>>> cda2d63c
+        
+        return total_loss