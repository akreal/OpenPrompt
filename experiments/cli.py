--- conflicted
+++ resolved
@@ -19,24 +19,6 @@
 from openprompt.utils.cuda import model_to_device
 
 
-<<<<<<< HEAD
-=======
-def get_config():
-    parser = argparse.ArgumentParser("classification config")
-    parser.add_argument("--config_yaml", type=str, help='the configuration file for this experiment.')
-    parser.add_argument("--resume", type=str, help="""
-        a specified logging path to resume training.
-        It will fall back to run from initialization if no lastest checkpoint are found.
-        should be the log base path but not the exact ckpt path
-        e.g. logs/agnews_bert-large-cased_manual_template_manual_verbalizer_211028105617
-    """)
-    parser.add_argument("--test", type=str, help='a specified log base path to test, usage is similar to --resume')
-    args = parser.parse_args()
-    config = get_yaml_config(args.config_yaml)
-    check_config_conflicts(config)
-    logger.info("CONFIGS:\n{}\n{}\n".format(config, "="*40))
-    return config, args
->>>>>>> 74c9d965
 
 
 
@@ -147,17 +129,10 @@
 
     # define template and verbalizer
     if config.task == "classification":
-<<<<<<< HEAD
-        if config.classification.auto_t or config.classification.auto_v:
-            template_generate_model, template_generate_tokenizer, template_generate_config, _ = load_plm(config.template_generator)
-            template_generate_model = model_to_device(template_generate_model, config.environment)
-            verbalizer = load_verbalizer(config=config, model=plm_model, tokenizer=plm_tokenizer, plm_config=plm_config, classes=Processor.labels)
-=======
         verbalizer = load_verbalizer(config=config, model=plm_model, tokenizer=plm_tokenizer, plm_config=plm_config, classes=Processor.labels)
         template_generate_model, template_generate_tokenizer = None, None
         if config.classification.auto_t:
             template_generate_model, template_generate_tokenizer, template_generate_config = load_plm(config.template_generator)
->>>>>>> 74c9d965
             template = load_template(config=config, model=template_generate_model, tokenizer=template_generate_tokenizer, plm_config=template_generate_config, verbalizer=verbalizer)
 
         else:
